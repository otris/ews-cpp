language: cpp
branches:
  only:
    - master

matrix:
  include:
    - os: linux
      dist: trusty
      addons:
        apt:
          sources:
            - ubuntu-toolchain-r-test
          packages:
            - g++-7
            - doxygen
            - graphviz
            - libcurl4-gnutls-dev
      env:
        - MATRIX_EVAL="CC=gcc-7 && CXX=g++-7"
        - EWS_TEST_DOMAIN=""
        - EWS_TEST_PASSWORD=""
        - EWS_TEST_URI=""
        - EWS_TEST_USERNAME=""

    - os: linux
<<<<<<< HEAD
=======
      dist: xenial
      compiler: gcc
      addons:
        apt:
          packages:
            - doxygen
            - graphviz
            - libcurl4-gnutls-dev
      env:
        - MATRIX_EVAL=""
        - EWS_TEST_DOMAIN=""
        - EWS_TEST_PASSWORD=""
        - EWS_TEST_URI=""
        - EWS_TEST_USERNAME=""

    - os: linux
>>>>>>> 012e58a5
      dist: trusty
      addons:
        apt:
          sources:
            - llvm-toolchain-trusty-5.0
          packages:
            - clang-5.0
            - doxygen
            - graphviz
            - libcurl4-gnutls-dev
      env:
        - MATRIX_EVAL="CC=clang-5.0 && CXX=clang++-5.0"
        - EWS_TEST_DOMAIN=""
        - EWS_TEST_PASSWORD=""
        - EWS_TEST_URI=""
        - EWS_TEST_USERNAME=""

    - os: linux
      dist: xenial
      compiler: clang
      addons:
        apt:
          packages:
            - doxygen
            - graphviz
            - libcurl4-gnutls-dev
      env:
        - MATRIX_EVAL=""
        - EWS_TEST_DOMAIN=""
        - EWS_TEST_PASSWORD=""
        - EWS_TEST_URI=""
        - EWS_TEST_USERNAME=""

before_install:
  - eval "${MATRIX_EVAL}"

before_script:
  - mkdir build && cd build

script:
  - cmake -DCMAKE_BUILD_TYPE=Release .. && make && make doc && ./tests --assets=../tests/assets --gtest_filter=Offline*.*

deploy:
  provider: pages
  skip_cleanup: true
  local_dir: "build/html"
  github_token: "$GH_REPO_TOKEN"
  on:
    branch: master<|MERGE_RESOLUTION|>--- conflicted
+++ resolved
@@ -24,8 +24,6 @@
         - EWS_TEST_USERNAME=""
 
     - os: linux
-<<<<<<< HEAD
-=======
       dist: xenial
       compiler: gcc
       addons:
@@ -42,7 +40,6 @@
         - EWS_TEST_USERNAME=""
 
     - os: linux
->>>>>>> 012e58a5
       dist: trusty
       addons:
         apt:
